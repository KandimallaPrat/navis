#    This script is part of navis (http://www.github.com/navis-org/navis).
#    Copyright (C) 2018 Philipp Schlegel
#
#    This program is free software: you can redistribute it and/or modify
#    it under the terms of the GNU General Public License as published by
#    the Free Software Foundation, either version 3 of the License, or
#    (at your option) any later version.
#
#    This program is distributed in the hope that it will be useful,
#    but WITHOUT ANY WARRANTY; without even the implied warranty of
#    MERCHANTABILITY or FITNESS FOR A PARTICULAR PURPOSE.  See the
#    GNU General Public License for more details.

"""Functions to use CMTK transforms."""

import copy
import functools
import os
import pathlib
import platform
import re
import subprocess

import numpy as np
import pandas as pd

from .. import utils
from .base import BaseTransform, TransformSequence

__all__ = ['xform_cmtk']

_search_path = os.environ['PATH']
<<<<<<< HEAD
_search_path = [i for i in utils.multi_split(_search_path, [';', ':']) if len(i) > 0]
=======
_search_path = [i for i in _search_path.split(os.pathsep) if len(i) > 0]
>>>>>>> bc368816
_search_path += ['~/bin',
                 '/usr/lib/cmtk/bin/',
                 '/usr/local/lib/cmtk/bin',
                 '/usr/local/bin',
                 '/opt/local/bin',
                 '/opt/local/lib/cmtk/bin/',
                 '/Applications/IGSRegistrationTools/bin']

if platform.system() == 'Windows':
    _search_path += [r'C:\cygwin64\usr\local\lib\cmtk\bin',
                     r'C:\Program Files\CMTK-3.3\CMTK\lib\cmtk\bin']


def find_cmtkbin(tool: str = 'streamxform') -> str:
    """Find directory with CMTK binaries."""
    for path in _search_path:
        path = pathlib.Path(path)
        if not path.is_dir():
            continue

        try:
            next(path.glob(tool))
            return path
        except StopIteration:
            continue
        except BaseException:
            raise


_cmtkbin = find_cmtkbin()


def requires_cmtk(func):
    """Check if CMTK is available."""
    @functools.wraps(func)
    def wrapper(*args, **kwargs):
        if not _cmtkbin:
            raise ValueError("Cannot find CMTK. Please install from "
                             "http://www.nitrc.org/projects/cmtk and "
                             "make sure that it is your path!")
        return func(*args, **kwargs)
    return wrapper


@requires_cmtk
def cmtk_version(as_string=False):
    """Get CMTK version."""
    p = subprocess.run([_cmtkbin / 'streamxform', '--version'],
                       capture_output=True)
    version = p.stdout.decode('utf-8').rstrip()

    if as_string:
        return version
    else:
        return tuple(int(v) for v in version.split('.'))


@requires_cmtk
def xform_cmtk(points: np.ndarray, transforms, inverse: bool = False,
               affine_fallback: bool = False, **kwargs) -> np.ndarray:
    """Xform 3d coordinates.

    Parameters
    ----------
    points :            (N, 3) array | pandas.DataFrame
                        Points to transform. DataFrame must have x/y/z columns.
    transforms :        filepath(s) | CMTKtransform(s)
                        Either filepath to CMTK transform or ``CMTKtransform``.
                        Multiple regs must be given as list and will be applied
                        sequentially in the order provided.
    inverse :           bool | list thereof
                        Whether to invert transforms. If single boolean will
                        apply to all transforms. Can also provide ``inverse` as
                        list of booleans.
    affine_fallback :   bool
                        If True, points that failed to transform during warping
                        transform will be transformed using only the affine
                        transform.

    Returns
    -------
    pointsxf :          (N, 3) numpy.ndarray
                        Transformed points. Will contain `np.nan` for points
                        that did not transform.

    """
    transforms = list(utils.make_iterable(transforms))

    if isinstance(inverse, bool):
        inverse = [inverse] * len(transforms)

    directions = ['forward' if not i else 'inverse' for i in inverse]

    for i, r in enumerate(transforms):
        if not isinstance(r, CMTKtransform):
            if not isinstance(r, (str, pathlib.Path)):
                raise TypeError('`reg` must be filepath or CMTKtransform')
            transforms[i] = CMTKtransform(r, directions=directions[i])

    # Combine all transforms into a sequence of transforms
    seq = TransformSequence(*transforms)

    # Transform points
    xf = seq.xform(points)

    # If requested, try again with affine only for points that failed to xform
    if affine_fallback:
        isnan = np.any(np.isnan(xf), axis=1)
        if np.any(isnan):
            xf[isnan] = seq.xform(points[isnan], affine_only=True)

    return xf


class CMTKtransform(BaseTransform):
    """CMTK transforms of 3D spatial data.

    Requires `CMTK <https://www.nitrc.org/projects/cmtk/>`_ to be installed.

    Parameters
    ----------
    regs :          str | list of str
                    Path(s) to CMTK transformations(s).
    directions :    "forward" | "inverse" | list thereof
                    Direction of transformation. Must provide one direction per
                    ``reg``.
    threads :       int, optional
                    Number of threads to use.

    Examples
    --------
    >>> from navis import transforms
    >>> tr = transforms.cmtk.CMTKtransform('/path/to/CMTK_directory.list')
    >>> tr.xform(points) # doctest: +SKIP

    """

    def __init__(self, regs: list, directions: str = 'forward', threads: int = None):
        self.directions = list(utils.make_iterable(directions))
        for d in self.directions:
            assert d in ('forward', 'inverse'), ('`direction` must be "foward"'
                                                 f'or "inverse", not "{d}"')

        self.regs = list(utils.make_iterable(regs))
        self.command = 'streamxform'
        self.threads = threads

        if len(directions) == 1 and len(regs) >= 1:
            directions = directions * len(regs)

        if len(self.regs) != len(self.directions):
            raise ValueError('Must provide one direction per regs')

    def __eq__(self, other: 'CMTKtransform') -> bool:
        """Implement equality comparison."""
        if isinstance(other, CMTKtransform):
            if len(self) == len(other):
                if all([self.regs[i] == other.regs[i] for i in range(len(self))]):
                    if all([self.directions[i] == other.directions[i] for i in range(len(self))]):
                        return True
        return False

    def __len__(self) -> int:
        return len(self.regs)

    def __neg__(self) -> 'CMTKtransform':
        """Invert direction."""
        x = self.copy()

        # Swap directions
        x.directions = [{'forward': 'inverse',
                         'inverse': 'forward'}[d] for d in x.directions]

        # Reverse order
        x.regs = x.regs[::-1]
        x.directions = x.directions[::-1]

        return x

    def __str__(self):
        return self.__repr__()

    def __repr__(self):
        return f'CMTKtransform with {len(self)} transform(s)'

    @staticmethod
    def from_file(filepath: str, **kwargs) -> 'CMTKtransform':
        """Generate CMTKtransform from file.

        Parameters
        ----------
        filepath :  str
                    Path to CMTK transform.
        **kwargs
                    Keyword arguments passed to CMTKtransform.__init__

        Returns
        -------
        CMTKtransform

        """
        defaults = {'directions': 'forward'}
        defaults.update(kwargs)
        return CMTKtransform(str(filepath), **defaults)

    def make_args(self, affine_only: bool = False) -> list:
        """Generate arguments passed to subprocess."""
        # Generate the arguments
        # The actual command (i.e. streamxform)
        args = [str(_cmtkbin / self.command)]

        if affine_only:
            args.append('--affine-only')

        if self.threads:
            args.append(f'--threads {int(self.threads)}')

        # Add the regargs
        args += self.regargs

        return args

    @property
    def regargs(self) -> list:
        """Generate regargs."""
        regargs = []
        for i, (reg, dir) in enumerate(zip(self.regs, self.directions)):
            if dir == 'inverse':
                # For the first transform we need to prefix "--inverse" with
                # a solitary "--"
                if i == 0:
                    regargs.append('--')
                regargs.append('--inverse')
            # Note no double quotes!
            regargs.append(f'{reg}')
        return regargs

    def append(self, transform: 'CMTKtransform', direction: str = None):
        """Add another transform.

        Parameters
        ----------
        transform :     str | CMTKtransform
                        Either another CMTKtransform or filepath to registration.
        direction :     "forward" | "inverse"
                        Only relevant if transform is filepath.

        """
        if isinstance(transform, CMTKtransform):
            if self.command != transform.command:
                raise ValueError('Unable to merge CMTKtransforms using '
                                 'different commands.')

            self.regs += transform.regs
            self.directions += transform.directions
        elif isinstance(transform, str):
            if not direction:
                raise ValueError('Must provide direction along with new transform')
            self.regs.append(transform)
            self.directions.append(direction)
        else:
            raise NotImplementedError(f'Unable to append {type(transform)} to {type(self)}')

    def check_if_possible(self, on_error: str = 'raise'):
        """Check if this transform is possible."""
        if not _cmtkbin:
            msg = 'Folder with CMTK binaries not found. Make sure the ' \
                  'directory is in your PATH environment variable.'
            if on_error == 'raise':
                raise BaseException(msg)
            return msg
        for r in self.regs:
            if not os.path.isdir(r) and not os.path.isfile(r):
                msg = f'Registration {r} not found.'
                if on_error == 'raise':
                    raise BaseException(msg)
                return msg

    def copy(self) -> 'CMTKtransform':
        """Return copy."""
        # Attributes not to copy
        no_copy = []
        # Generate new empty transform
        x = self.__class__(None)
        # Override with this neuron's data
        x.__dict__.update({k: copy.copy(v) for k, v in self.__dict__.items() if k not in no_copy})

        return x

    def parse_cmtk_output(self, output: str, fail_value=np.nan) -> np.ndarray:
        r"""Parse CMTK output.

        Briefly, CMTK output will be a byte literal like this:

            b'311 63 23 \n275 54 25 \n'

        In case of failed transforms we will get something like this where the
        original coordinates are returned with a "FAILED" flag

            b'343 72 23 \n-10 -10 -10 FAILED \n'

        Parameter
        ---------
        output :        tuple of (b'', None)
                        Stdout of CMTK call.
        fail_value
                        Value to use for points that failed to transform. By
                        default we use ``np.nan``.

        Returns
        -------
        pointsxf :      (N, 3) numpy array
                        The parse transformed points.

        """
        # The original stout is tuple where we care only about the second one
        if isinstance(output, tuple):
            output = output[0]

        pointsx = []
        # Split string into rows - lazily using a generator
        for row in (x.group(1) for x in re.finditer(r"(.*?) \n",
                                                    output.decode())):
            # Split into values
            values = row.split(' ')

            # If this point failed
            if len(values) != 3:
                values = [fail_value] * 3
            else:
                values = [float(v) for v in values]

            pointsx.append(values)

        return np.asarray(pointsx)

    def xform(self, points: np.ndarray,
              affine_only: bool = False,
              affine_fallback: bool = False) -> np.ndarray:
        """Xform data.

        Parameters
        ----------
        points :            (N, 3) numpy array | pandas.DataFrame
                            Points to xform. DataFrame must have x/y/z columns.
        affine_only :       bool
                            Whether to apply only the non-rigid affine
                            transform. This is useful if points are outside
                            the deformation field and would therefore not
                            transform properly.
        affine_fallback :   bool
                            If True and some points did not transform during the
                            non-rigid part of the transformation, we will apply
                            only the affine transformation to those points.

        Returns
        -------
        pointsxf :      (N, 3) numpy array
                        Transformed points. Points that failed to transform will
                        be ``np.nan``.

        """
        self.check_if_possible(on_error='raise')

        if isinstance(points, pd.DataFrame):
            # Make sure x/y/z columns are present
            if np.any([c not in points for c in ['x', 'y', 'z']]):
                raise ValueError('points DataFrame must have x/y/z columns.')
        elif isinstance(points, np.ndarray) and points.ndim == 2 and points.shape[1] == 3:
            points = pd.DataFrame(points, columns=['x', 'y', 'z'])
        else:
            raise TypeError('`points` must be numpy array of shape (N, 3) or '
                            'pandas DataFrame with x/y/z columns')

        # Generate the result
        args = self.make_args(affine_only=affine_only)
        proc = subprocess.Popen(args, stdin=subprocess.PIPE, stdout=subprocess.PIPE)

        # Pipe in the points
        points_str = points[['x', 'y', 'z']].to_string(index=False,
                                                       header=False)

        # Do not use proc.stdin.write to avoid output buffer becoming full
        # before we finish piping in stdin.
        #proc.stdin.write(points_str.encode())
        #output = proc.communicate()

        # Read out results
        # This is equivalent to e.g.:
        # $ streamxform -args <<< "10, 10, 10"
        output = proc.communicate(input=points_str.encode())

        # If no output, something went wrong
        if not output[0]:
            raise utils.CMTKError('CMTK produced no output. Check points?')

        # Xformed points
        xf = self.parse_cmtk_output(output, fail_value=np.nan)

        # Check if any points not xformed
        if affine_fallback and not affine_only:
            not_xf = np.any(np.isnan(xf), axis=1)
            if np.any(not_xf):
                xf[not_xf] = self.xform(points.loc[not_xf], affine_only=True)

        return xf<|MERGE_RESOLUTION|>--- conflicted
+++ resolved
@@ -30,11 +30,7 @@
 __all__ = ['xform_cmtk']
 
 _search_path = os.environ['PATH']
-<<<<<<< HEAD
-_search_path = [i for i in utils.multi_split(_search_path, [';', ':']) if len(i) > 0]
-=======
 _search_path = [i for i in _search_path.split(os.pathsep) if len(i) > 0]
->>>>>>> bc368816
 _search_path += ['~/bin',
                  '/usr/lib/cmtk/bin/',
                  '/usr/local/lib/cmtk/bin',
